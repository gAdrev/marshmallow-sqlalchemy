# -*- coding: utf-8 -*-
import inspect

import marshmallow as ma
from marshmallow import validate, fields
from marshmallow.compat import text_type
from sqlalchemy.dialects import postgresql
from sqlalchemy.orm.util import identity_key
import sqlalchemy as sa

from .exceptions import ModelConversionError

def get_pk_from_identity(obj):
    """Get primary key for `obj`. If `obj` has a compound primary key,
    return a string of keys separated by ``":"``.
    """
    _, key = identity_key(instance=obj)
    if len(key) == 1:
        return key[0]
    else:  # Compund primary key
        return ':'.join(text_type(x) for x in key)


class ModelConverter(object):
    """Class that converts a SQLAlchemy model into a dictionary of corresponding
    marshmallow `Fields <marshmallow.fields.Field>`.
    """

    SQLA_TYPE_MAPPING = {
        sa.String: fields.String,
        sa.Unicode: fields.String,
        sa.Boolean: fields.Boolean,
        sa.Unicode: fields.String,
        sa.Binary: fields.String,
        sa.Enum: fields.Field,
        sa.Numeric: fields.Decimal,
        sa.Float: fields.Decimal,
        sa.Date: fields.Date,
        postgresql.UUID: fields.UUID,
        postgresql.MACADDR: fields.String,
        postgresql.INET: fields.String,
    }

    DIRECTION_MAPPING = {
        'MANYTOONE': fields.QuerySelect,
        'MANYTOMANY': fields.QuerySelectList,
        'ONETOMANY': fields.QuerySelectList,
    }

    def fields_for_model(self, model, session=None, include_fk=False, keygetter=None, fields=None):
<<<<<<< HEAD
        """Generate a dict of field_name: `marshmallow.fields.Field` pairs for the
=======
        """Generate a dict of field_name: `marshmallow.Field` pairs for the
>>>>>>> 0ccb41d6
        given model.

        :param model: The SQLAlchemy model
        :param Session session: SQLAlchemy session. Required if the model includes
            foreign key relationships.
        :param bool include_fk: Whether to include foreign key fields from the
            output.
        :return: dict of field_name: Field instance pairs
        """
        result = {}
        for prop in model.__mapper__.iterate_properties:
            if fields and prop.key not in fields:
                continue
            if hasattr(prop, 'columns'):
                if not include_fk and prop.columns[0].foreign_keys:
                    continue
            field = self.property2field(prop, session=session, keygetter=keygetter)
            if field:
                result[prop.key] = field
        return result

    def property2field(self, prop, session=None, keygetter=None, instance=True):
        field_class = self._get_field_class_for_property(prop)
        if not instance:
            return field_class
        field_kwargs = self._get_field_kwargs_for_property(
            prop, session=session, keygetter=keygetter
        )
        return field_class(**field_kwargs)

    def _get_field_class_for_property(self, prop):
        if hasattr(prop, 'direction'):
            field_cls = self.DIRECTION_MAPPING[prop.direction.name]
        else:
            column = prop.columns[0]
            types = inspect.getmro(type(column.type))
            # First search for a field class from self.SQLA_TYPE_MAPPING
            for col_type in types:
                if col_type in self.SQLA_TYPE_MAPPING:
                    field_cls = self.SQLA_TYPE_MAPPING[col_type]
                    break
            else:
                # Try to find a field class based on the column's python_type
                if column.type.python_type in ma.Schema.TYPE_MAPPING:
                    field_cls = ma.Schema.TYPE_MAPPING[column.type.python_type]
                else:
                    raise ModelConversionError(
                        'Could not find field converter for {0} ({1}).'.format(prop.key, types[0]))
        return field_cls

    @staticmethod
    def _get_field_kwargs_for_property(prop, session=None, keygetter=None):
        kwargs = {
            'validate': []
        }
        if hasattr(prop, 'columns'):
            column = prop.columns[0]
            if column.nullable:
                kwargs['allow_none'] = True

            if hasattr(column.type, 'enums'):
                kwargs['validate'].append(validate.OneOf(choices=column.type.enums))

            # Add a length validator if a max length is set on the column
            if hasattr(column.type, 'length'):
                kwargs['validate'].append(validate.Length(max=column.type.length))

            if hasattr(column.type, 'scale'):
                kwargs['places'] = getattr(column.type, 'scale', None)

            # Primary keys are dump_only ("read-only")
            if getattr(column, 'primary_key', False):
                kwargs['dump_only'] = True
        if hasattr(prop, 'direction'):  # Relationship property
            # Get field class based on python type
            if not session:
                raise ModelConversionError(
                    'Cannot convert field {0}, need DB session.'.format(prop.key)
                )
            foreign_model = prop.mapper.class_
            nullable = True
            for pair in prop.local_remote_pairs:
                if not pair[0].nullable:
                    nullable = False
            kwargs.update({
                'allow_none': nullable,
                'query': lambda: session.query(foreign_model).all(),
                'keygetter': keygetter or get_pk_from_identity,
            })
        return kwargs


default_converter = ModelConverter()

fields_for_model = default_converter.fields_for_model
<<<<<<< HEAD
"""Generate a dict of field_name: `marshmallow.fields.Field` pairs for the
given model.

:param model: The SQLAlchemy model
:param Session session: SQLAlchemy session. Required if the model includes
    foreign key relationships.
:param bool include_fk: Whether to include foreign key fields from the
    output.
:return: dict of field_name: Field instance pairs
"""

property2field = default_converter.property2field
"""Convert a SQLAlchemy `Property` to a field instance or class.

:param Property prop: SQLAlchemy Property.
:param Session session: SQLALchemy session.
:param keygetter: See `marshmallow.fields.QuerySelect` for documenation on the
    keygetter parameter.
:param bool instance: If `True`, return  `Field` instance, computing relevant kwargs
    from the given property. If `False`, return the `Field` class.
:return: A `marshmallow.fields.Field` class or instance.
=======
"""Convert a SQLAlchemy model to a dictionary of
field_name => `Field <marshmallow.fields.Field>` pairs.
>>>>>>> 0ccb41d6
"""<|MERGE_RESOLUTION|>--- conflicted
+++ resolved
@@ -48,20 +48,6 @@
     }
 
     def fields_for_model(self, model, session=None, include_fk=False, keygetter=None, fields=None):
-<<<<<<< HEAD
-        """Generate a dict of field_name: `marshmallow.fields.Field` pairs for the
-=======
-        """Generate a dict of field_name: `marshmallow.Field` pairs for the
->>>>>>> 0ccb41d6
-        given model.
-
-        :param model: The SQLAlchemy model
-        :param Session session: SQLAlchemy session. Required if the model includes
-            foreign key relationships.
-        :param bool include_fk: Whether to include foreign key fields from the
-            output.
-        :return: dict of field_name: Field instance pairs
-        """
         result = {}
         for prop in model.__mapper__.iterate_properties:
             if fields and prop.key not in fields:
@@ -148,7 +134,6 @@
 default_converter = ModelConverter()
 
 fields_for_model = default_converter.fields_for_model
-<<<<<<< HEAD
 """Generate a dict of field_name: `marshmallow.fields.Field` pairs for the
 given model.
 
@@ -170,8 +155,4 @@
 :param bool instance: If `True`, return  `Field` instance, computing relevant kwargs
     from the given property. If `False`, return the `Field` class.
 :return: A `marshmallow.fields.Field` class or instance.
-=======
-"""Convert a SQLAlchemy model to a dictionary of
-field_name => `Field <marshmallow.fields.Field>` pairs.
->>>>>>> 0ccb41d6
 """